--- conflicted
+++ resolved
@@ -255,20 +255,13 @@
 ) {
   const fieldIterator = iterateIfdFields(view, ifdFieldOffset, littleEndian);
   for (const offset of fieldIterator) {
-<<<<<<< HEAD
-    const tag = view.getUint16(ifdFieldOffset + offset, littleEndian);
-    if (tag === ORIENTATION_TAG) {
-      return ifdFieldOffset + offset + IFD_VALUE_OFFSET;
-=======
     const index = ifdFieldOffset + offset;
     if (index > view.byteLength) {
       return -1;
     }
     const tag = view.getUint16(index, littleEndian);
-    if (tag === statics.orientationTag) {
-      const orientationValueOffset = index + statics.offsets.ifd.value;
-      return orientationValueOffset;
->>>>>>> f792f5a0
+    if (tag === ORIENTATION_TAG) {
+      return index + IFD_VALUE_OFFSET;
     }
   }
 
